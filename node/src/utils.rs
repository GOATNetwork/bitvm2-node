use crate::action::CreateGraphPrepare;
use crate::env::*;
use crate::rpc_service::current_time_secs;
use ark_serialize::CanonicalDeserialize;
use bitcoin::consensus::encode::serialize_hex;
use bitcoin::key::Keypair;
use bitcoin::{
    Address, Amount, EcdsaSighashType, Network, OutPoint, PublicKey, ScriptBuf, Sequence,
    TapSighashType, Transaction, TxIn, TxOut, Txid, Witness,
};
use bitcoin_script::{Script, script};
use bitvm::chunk::api::NUM_TAPS;
use bitvm::signatures::signing_winternitz::{WinternitzSigningInputs, generate_winternitz_witness};
use bitvm2_lib::committee::COMMITTEE_PRE_SIGN_NUM;
use bitvm2_lib::keys::OperatorMasterKey;
use bitvm2_lib::operator::{generate_disprove_scripts, generate_partial_scripts};
use bitvm2_lib::types::{
    Bitvm2Graph, CustomInputs, Groth16Proof, PublicInputs, VerifyingKey, WotsPublicKeys,
};
use bitvm2_lib::verifier::{extract_proof_sigs_from_assert_commit_txns, verify_proof};
use client::chain::chain_adaptor::WithdrawStatus;
use client::client::BitVM2Client;
use esplora_client::Utxo;
use goat::commitments::CommitmentMessageId;
use goat::connectors::base::TaprootConnector;
use goat::connectors::connector_6::Connector6;
use goat::constants::{CONNECTOR_3_TIMELOCK, CONNECTOR_4_TIMELOCK};
use goat::transactions::assert::utils::COMMIT_TX_NUM;
use goat::transactions::base::Input;
use goat::transactions::disprove::DisproveTransaction;
use goat::transactions::pre_signed::PreSignedTransaction;
use goat::transactions::signing::{
    generate_taproot_leaf_schnorr_signature, populate_p2wsh_witness, populate_taproot_input_witness,
};
use goat::transactions::take_1::Take1Transaction;
use goat::transactions::take_2::Take2Transaction;
use goat::utils::num_blocks_per_network;
use musig2::{PartialSignature, PubNonce};
use statics::*;
use std::fs::{self, File};
use std::io::{BufReader, BufWriter, Write};
use std::path::Path;
use std::str::FromStr;
use store::{BridgeInStatus, Graph, GraphStatus};
use uuid::Uuid;

pub mod statics {
    use once_cell::sync::Lazy;
    use std::sync::Mutex;
    use uuid::Uuid;

    // operator node can only process one graph at a time
    pub static OPERATOR_CURRENT_GRAPH: Lazy<Mutex<Option<(Uuid, Uuid)>>> =
        Lazy::new(|| Mutex::new(None));
    pub fn try_start_new_graph(instance_id: Uuid, graph_id: Uuid) -> bool {
        let mut current = OPERATOR_CURRENT_GRAPH.lock().unwrap();
        if current.is_none() {
            *current = Some((instance_id, graph_id));
            true
        } else {
            false
        }
    }
    #[allow(dead_code)]
    pub fn finish_current_graph_processing(instance_id: Uuid, graph_id: Uuid) {
        let mut current = OPERATOR_CURRENT_GRAPH.lock().unwrap();
        if *current == Some((instance_id, graph_id)) {
            *current = None;
        }
    }
    pub fn is_processing_graph() -> bool {
        OPERATOR_CURRENT_GRAPH.lock().unwrap().is_some()
    }
    pub fn current_processing_graph() -> Option<(Uuid, Uuid)> {
        *OPERATOR_CURRENT_GRAPH.lock().unwrap()
    }
    pub fn force_stop_current_graph() {
        *OPERATOR_CURRENT_GRAPH.lock().unwrap() = None;
    }
}

/// Determines whether the operator should participate in generating a new graph.
///
/// Conditions:
/// - Participation should be attempted as often as possible.
/// - Only one graph can be generated at a time; generation must be sequential, not parallel.
/// - If the remaining funds are less than the required stake-amount, operator should not participate.
pub async fn should_generate_graph(
    client: &BitVM2Client,
    create_graph_prepare_data: &CreateGraphPrepare,
) -> Result<bool, Box<dyn std::error::Error>> {
    if is_processing_graph() {
        return Ok(false);
    };
    let node_address = node_p2wsh_address(get_network(), &get_node_pubkey()?);
    let utxos = client.esplora.get_address_utxo(node_address).await?;
    let utxo_spent_fee = Amount::from_sat(
        (get_fee_rate(client).await? * 2.0 * CHEKSIG_P2WSH_INPUT_VBYTES as f64).ceil() as u64,
    );
    let total_effective_balance: Amount =
        utxos
            .iter()
            .map(|utxo| {
                if utxo.value > utxo_spent_fee { utxo.value - utxo_spent_fee } else { Amount::ZERO }
            })
            .sum();
    Ok(total_effective_balance > get_stake_amount(create_graph_prepare_data.pegin_amount.to_sat()))
}

/// Checks whether the status of the graph (identified by instance ID and graph ID)
/// on the Layer 2 contract is currently `Initialized`.
pub async fn is_withdraw_initialized_on_l2(
    client: &BitVM2Client,
    _instance_id: Uuid,
    graph_id: Uuid,
) -> Result<bool, Box<dyn std::error::Error>> {
    let withdraw_status = client.chain_service.adaptor.get_withdraw_data(&graph_id).await?.status;
    Ok(withdraw_status == WithdrawStatus::Initialized)
}

/// Checks whether the timelock for the specified kickoff transaction has expired,
/// indicating that the `take1` transaction can now be sent.
///
/// The timelock duration is a fixed constant (goat::constants::CONNECTOR_3_TIMELOCK)
pub async fn is_take1_timelock_expired(
    client: &BitVM2Client,
    kickoff_txid: Txid,
) -> Result<bool, Box<dyn std::error::Error>> {
    let lock_blocks = num_blocks_per_network(get_network(), CONNECTOR_3_TIMELOCK);
    let tx_status = client.esplora.get_tx_status(&kickoff_txid).await?;
    match tx_status.block_height {
        Some(tx_height) => {
            let current_height = client.esplora.get_height().await?;
            Ok(current_height > tx_height + lock_blocks)
        }
        _ => Ok(false),
    }
}

/// Checks whether the timelock for the specified assert-final transaction has expired,
/// allowing the `take2` transaction to proceed.
///
/// The timelock duration is a fixed constant (goat::constants::CONNECTOR_4_TIMELOCK)
pub async fn is_take2_timelock_expired(
    client: &BitVM2Client,
    assert_final_txid: Txid,
) -> Result<bool, Box<dyn std::error::Error>> {
    let lock_blocks = num_blocks_per_network(get_network(), CONNECTOR_4_TIMELOCK);
    let tx_status = client.esplora.get_tx_status(&assert_final_txid).await?;
    match tx_status.block_height {
        Some(tx_height) => {
            let current_height = client.esplora.get_height().await?;
            Ok(current_height > tx_height + lock_blocks)
        }
        _ => Ok(false),
    }
}

/// Calculates the required stake amount for the operator.
///
/// Formula:
/// stake_amount = fixed_min_stake_amount + (pegin_amount * stake_rate)
pub fn get_stake_amount(pegin_amount: u64) -> Amount {
    Amount::from_sat(MIN_SATKE_AMOUNT + pegin_amount * STAKE_RATE / RATE_MULTIPLIER)
}

/// Calculates the required challenge amount, which is based on the stake amount.
///
/// Formula:
/// challenge_amount = fixed_min_challenge_amount + (pegin_amount * challenge_rate)
pub fn get_challenge_amount(pegin_amount: u64) -> Amount {
    Amount::from_sat(MIN_CHALLENGE_AMOUNT + pegin_amount * CHALLENGE_RATE / RATE_MULTIPLIER)
}

/// Selects suitable UTXOs from the operator’s available funds to construct inputs
/// for the pre-kickoff transaction.
///
/// Notes:
/// - UTXOs must be sent to a dedicated P2WSH address, generated at node startup from operator-pubkey
/// - The same P2WSH address is also used for change output.
/// - Returns None if operator does not have enough btc
pub async fn select_operator_inputs(
    client: &BitVM2Client,
    stake_amount: Amount,
) -> Result<Option<CustomInputs>, Box<dyn std::error::Error>> {
    let node_address = node_p2wsh_address(get_network(), &get_node_pubkey()?);
    let fee_rate = get_fee_rate(client).await?;
    match get_proper_utxo_set(
        client,
        PRE_KICKOFF_BASE_VBYTES,
        node_address.clone(),
        stake_amount,
        fee_rate,
    )
    .await?
    {
        Some((inputs, fee_amount, _)) => Ok(Some(CustomInputs {
            inputs,
            input_amount: stake_amount,
            fee_amount,
            change_address: node_address,
        })),
        _ => Ok(None),
    }
}

/// Loads partial scripts from a local cache file.
/// If cache file does not exist, generate partial scripts by vk an cache it
pub fn get_partial_scripts() -> Result<Vec<Script>, Box<dyn std::error::Error>> {
    let scripts_cache_path = SCRIPT_CACHE_FILE_NAME;
    if Path::new(scripts_cache_path).exists() {
        let file = File::open(scripts_cache_path)?;
        let reader = BufReader::new(file);
        let scripts_bytes: Vec<ScriptBuf> = bincode::deserialize_from(reader)?;
        Ok(scripts_bytes.into_iter().map(|x| script! {}.push_script(x)).collect())
    } else {
        let partial_scripts = generate_partial_scripts(&get_vk()?);
        if let Some(parent) = Path::new(scripts_cache_path).parent() {
            fs::create_dir_all(parent)?;
        };
        let file = File::create(scripts_cache_path)?;
        let scripts_bytes: Vec<ScriptBuf> =
            partial_scripts.iter().map(|scr| scr.clone().compile()).collect();
        let writer = BufWriter::new(file);
        bincode::serialize_into(writer, &scripts_bytes)?;
        Ok(partial_scripts)
    }
}

pub async fn get_fee_rate(client: &BitVM2Client) -> Result<f64, Box<dyn std::error::Error>> {
    if client.btc_network == Network::Testnet {
        //TODO mempool api /fee-estimates failed, fix it latter
        Ok(1.0)
    } else {
        let res = client.esplora.get_fee_estimates().await?;
        Ok(*res.get(&DEFAULT_CONFIRMATION_TARGET).ok_or(format!(
            "fee for {DEFAULT_CONFIRMATION_TARGET} confirmation target not found"
        ))?)
    }
}

/// Broadcasts a raw transaction to the Bitcoin network using the mempool API.
///
/// Requirements:
/// - The mempool API URL must be configured.
/// - The transaction should already be fully signed.
pub async fn broadcast_tx(
    client: &BitVM2Client,
    tx: &Transaction,
) -> Result<(), Box<dyn std::error::Error>> {
    Ok(client.esplora.broadcast(tx).await?)
}

/// Signs and broadcasts pre-kickoff transaction.
///
/// All inputs of pre-kickoff transaction should be utxo belonging to node-address
pub async fn sign_and_broadcast_prekickoff_tx(
    client: &BitVM2Client,
    node_keypair: Keypair,
    prekickoff_tx: Transaction,
) -> Result<(), Box<dyn std::error::Error>> {
    let node_address = node_p2wsh_address(get_network(), &get_node_pubkey()?);
    let mut prekickoff_tx = prekickoff_tx;
    for i in 0..prekickoff_tx.input.len() {
        let prev_outpoint = &prekickoff_tx.input[i].previous_output;
        let prev_tx = client
            .esplora
            .get_tx(&prev_outpoint.txid)
            .await?
            .ok_or(format!("previous tx {} not found", prev_outpoint.txid))?;
        let prev_output = &prev_tx.output.get(prev_outpoint.vout as usize).ok_or(format!(
            "previous tx {} does not have vout {}",
            prev_outpoint.txid, prev_outpoint.vout
        ))?;
        if prev_output.script_pubkey != node_address.script_pubkey() {
            return Err(format!(
                "previous outpoint {}:{} not belong to this node",
                prev_outpoint.txid, prev_outpoint.vout
            )
            .into());
        };
        node_sign(&mut prekickoff_tx, i, prev_output.value, EcdsaSighashType::All, &node_keypair)?;
    }
    broadcast_tx(client, &prekickoff_tx).await?;
    Ok(())
}

#[allow(dead_code)]
pub async fn recycle_prekickoff_tx(
    client: &BitVM2Client,
    graph_id: Uuid,
    master_key: OperatorMasterKey,
    prekickoff_txid: Txid,
) -> Result<Option<Txid>, Box<dyn std::error::Error>> {
    let network = get_network();
    let prekickoff_tx = client
        .esplora
        .get_tx(&prekickoff_txid)
        .await?
        .ok_or(format!("pre-kickoff tx {prekickoff_txid} not on chain"))?;
    let fee_rate = get_fee_rate(client).await?;
    let recycle_tx_vbytes = 3105;
    let fee_amount = Amount::from_sat((recycle_tx_vbytes as f64 * fee_rate).ceil() as u64);
    if prekickoff_tx.output[0].value > fee_amount + Amount::from_sat(DUST_AMOUNT) {
        let node_recycle_address =
            node_p2wsh_address(network, &master_key.master_keypair().public_key().into());
        let node_graph_keypair = master_key.keypair_for_graph(graph_id);
        let (operator_taproot_pubkey, _) = node_graph_keypair.x_only_public_key();
        let (operator_wots_seckeys, operator_wots_pubkeys) =
            master_key.wots_keypair_for_graph(graph_id);
        let kickoff_wots_commitment_keys =
            CommitmentMessageId::pubkey_map_for_kickoff(&operator_wots_pubkeys.0);
        let connector_6 =
            Connector6::new(network, &operator_taproot_pubkey, &kickoff_wots_commitment_keys);
        let txin_0 = TxIn {
            previous_output: OutPoint { txid: prekickoff_txid, vout: 0 },
            script_sig: ScriptBuf::new(),
            sequence: Sequence::MAX,
            witness: Witness::default(),
        };
        let txout_0 = TxOut {
            value: prekickoff_tx.output[0].value - fee_amount,
            script_pubkey: node_recycle_address.script_pubkey(),
        };
        let mut tx = Transaction {
            version: bitcoin::transaction::Version(2),
            lock_time: bitcoin::absolute::LockTime::ZERO,
            input: vec![txin_0],
            output: vec![txout_0],
        };

        let script = &connector_6.generate_taproot_leaf_script(0);
        let prev_outs = [prekickoff_tx.output[0].clone()];
        let taproot_spend_info = connector_6.generate_taproot_spend_info();
        let mut unlock_data: Vec<Vec<u8>> = Vec::new();

        // get schnorr signature
        let schnorr_signature = generate_taproot_leaf_schnorr_signature(
            &mut tx,
            &prev_outs,
            0,
            TapSighashType::All,
            script,
            &node_graph_keypair,
        );
        unlock_data.push(schnorr_signature.to_vec());

        // get winternitz signature for evm withdraw txid
        let winternitz_signing_inputs = WinternitzSigningInputs {
            message: [0u8; 32].as_ref(),
            signing_key: &operator_wots_seckeys.0[0],
        };
        unlock_data.extend(generate_winternitz_witness(&winternitz_signing_inputs).to_vec());

        populate_taproot_input_witness(&mut tx, 0, &taproot_spend_info, script, unlock_data);

        broadcast_tx(client, &tx).await?;

        Ok(Some(tx.compute_txid()))
    } else {
        Ok(None)
    }
}

/// Completes and broadcasts a challenge transaction.
///
/// This involves:
/// - Selecting UTXOs with sufficient amount (may include change),
/// - Signing the transaction,
/// - Broadcasting it to the network.
///
/// Notes:
/// - The challenge node must have pre-funded a P2WSH address during startup.
pub async fn complete_and_broadcast_challenge_tx(
    client: &BitVM2Client,
    node_keypair: Keypair,
    challenge_tx: Transaction,
    challenge_amount: Amount,
) -> Result<Txid, Box<dyn std::error::Error>> {
    let node_address = node_p2wsh_address(get_network(), &get_node_pubkey()?);
    let fee_rate = get_fee_rate(client).await?;
    let mut challenge_tx = challenge_tx;
    match get_proper_utxo_set(
        client,
        CHALLENGE_BASE_VBYTES,
        node_address.clone(),
        challenge_amount,
        fee_rate,
    )
    .await?
    {
        Some((inputs, _, change_amount)) => {
            for input in &inputs {
                challenge_tx.input.push(TxIn {
                    previous_output: input.outpoint,
                    script_sig: ScriptBuf::new(),
                    sequence: Sequence::MAX,
                    witness: Witness::default(),
                });
            }
            if change_amount > Amount::from_sat(DUST_AMOUNT) {
                challenge_tx.output.push(TxOut {
                    script_pubkey: node_address.script_pubkey(),
                    value: challenge_amount,
                });
            };
            for (i, input) in inputs.iter().enumerate() {
                node_sign(
                    &mut challenge_tx,
                    i + 1,
                    input.amount,
                    EcdsaSighashType::All,
                    &node_keypair,
                )?;
            }
            broadcast_tx(client, &challenge_tx).await?;
            Ok(challenge_tx.compute_txid())
        }
        _ => Err(format!("insufficient btc, please fund {node_address} first").into()),
    }
}

/// Returns:
/// - `Ok(None)` if given address does not have enough btc,
/// - `Ok(Some((utxos, fee_amount, change_amount)))`
pub async fn get_proper_utxo_set(
    client: &BitVM2Client,
    base_vbytes: u64,
    address: Address,
    target_amount: Amount,
    fee_rate: f64,
) -> Result<Option<(Vec<Input>, Amount, Amount)>, Box<dyn std::error::Error>> {
    fn estimate_tx_vbytes(base_vbytes: u64, extra_inputs: usize, extra_outputs: usize) -> u64 {
        // p2wsh inputs/outputs
        base_vbytes
            + (extra_inputs as u64 * CHEKSIG_P2WSH_INPUT_VBYTES)
            + (extra_outputs as u64 * P2WSH_OUTPUT_VBYTES)
    }
    fn to_input(utxos: Vec<Utxo>) -> Vec<Input> {
        utxos
            .into_iter()
            .map(|utxo| Input {
                outpoint: OutPoint { txid: utxo.txid, vout: utxo.vout },
                amount: utxo.value,
            })
            .collect()
    }
    println!("get utxos from: {}", address);

    let utxos = client.esplora.get_address_utxo(address).await?;
    let mut sorted_utxos = utxos;
    sorted_utxos.sort_by(|a, b| b.value.cmp(&a.value));

    let mut selected = Vec::new();
    let mut total_value = Amount::ZERO;

    for utxo in sorted_utxos.into_iter().take(MAX_CUSTOM_INPUTS) {
        selected.push(utxo.clone());
        total_value += utxo.value;

        let num_inputs = selected.len();
        let num_outputs = 1; // change
        let tx_vbytes = estimate_tx_vbytes(base_vbytes, num_inputs, num_outputs);
        let fee = Amount::from_sat((tx_vbytes as f64 * fee_rate).ceil() as u64);

        if total_value >= target_amount + fee {
            let change = total_value - target_amount - fee;
            return Ok(Some((to_input(selected), fee, change)));
        }
    }

    Ok(None)
}

/// Returns the address to receive disprove reward, which is a P2WSH address
/// generated by the challenge node at startup.
pub fn disprove_reward_address() -> Result<Address, Box<dyn std::error::Error>> {
    Ok(node_p2wsh_address(get_network(), &get_node_pubkey()?))
}

pub fn node_p2wsh_script(pubkey: &PublicKey) -> ScriptBuf {
    script! {
        { *pubkey }
        OP_CHECKSIG
    }
    .compile()
}
pub fn node_p2wsh_address(network: Network, pubkey: &PublicKey) -> Address {
    Address::p2wsh(&node_p2wsh_script(pubkey), network)
}
pub fn node_sign(
    tx: &mut Transaction,
    input_index: usize,
    input_value: Amount,
    sighash_type: EcdsaSighashType,
    node_keypair: &Keypair,
) -> Result<(), Box<dyn std::error::Error>> {
<<<<<<< HEAD
    let node_pubkey = node_keypair.public_key();
=======
    let node_pubkey: PublicKey = node_keypair.public_key().into();
>>>>>>> d8c7f17b
    populate_p2wsh_witness(
        tx,
        input_index,
        sighash_type,
        &node_p2wsh_script(&node_pubkey.into()),
        input_value,
        &vec![node_keypair],
    );
    Ok(())
}

/// Determines whether the challenger should challenge a kickoff
///
/// Conditions:
/// - If kickoff is invalid
/// - If challenger has enough fund
/// - Participation should be attempted as often as possible.
///
/// A kickoff transaction is considered invalid if:
/// - It has already been broadcast on Layer 1,
/// - But the corresponding graph status on Layer 2 is not `Initialized`.
pub async fn should_challenge(
    client: &BitVM2Client,
    challenge_amount: Amount,
    _instance_id: Uuid,
    graph_id: Uuid,
    kickoff_txid: &Txid,
) -> Result<bool, Box<dyn std::error::Error>> {
    // check if kickoff is confirmed on L1
    if client.esplora.get_tx(kickoff_txid).await?.is_none() {
        return Ok(false);
    }

    // check if withdraw is initialized on L2
    let withdraw_status = client.chain_service.adaptor.get_withdraw_data(&graph_id).await?.status;
    if withdraw_status == WithdrawStatus::Initialized {
        return Ok(false);
    };

    let node_address = node_p2wsh_address(get_network(), &get_node_pubkey()?);
    let utxos = client.esplora.get_address_utxo(node_address).await?;
    let utxo_spent_fee = Amount::from_sat(
        (get_fee_rate(client).await? * 2.0 * CHEKSIG_P2WSH_INPUT_VBYTES as f64).ceil() as u64,
    );
    let total_effective_balance: Amount =
        utxos
            .iter()
            .map(|utxo| {
                if utxo.value > utxo_spent_fee { utxo.value - utxo_spent_fee } else { Amount::ZERO }
            })
            .sum();
    Ok(total_effective_balance > challenge_amount)
}

/// Validates whether the given kickoff transaction has been confirmed on Layer 1.
pub async fn tx_on_chain(
    client: &BitVM2Client,
    txid: &Txid,
) -> Result<bool, Box<dyn std::error::Error>> {
    match client.esplora.get_tx(txid).await? {
        Some(_) => Ok(true),
        _ => Ok(false),
    }
}

/// Validates whether the given challenge transaction has been confirmed on Layer 1.
pub async fn validate_challenge(
    client: &BitVM2Client,
    kickoff_txid: &Txid,
    challenge_txid: &Txid,
) -> Result<bool, Box<dyn std::error::Error>> {
    let challenge_tx = match client.esplora.get_tx(challenge_txid).await? {
        Some(tx) => tx,
        _ => return Ok(false),
    };
    let expected_challenge_input_0 = OutPoint { txid: *kickoff_txid, vout: 1 };
    Ok(challenge_tx.input[0].previous_output == expected_challenge_input_0)
}

/// Validates whether the given disprove transaction has been confirmed on Layer 1.
pub async fn validate_disprove(
    client: &BitVM2Client,
    assert_final_txid: &Txid,
    disprove_txid: &Txid,
) -> Result<bool, Box<dyn std::error::Error>> {
    let disprove_tx = match client.esplora.get_tx(disprove_txid).await? {
        Some(tx) => tx,
        _ => return Ok(false),
    };
    let expected_disprove_input_0 = OutPoint { txid: *assert_final_txid, vout: 1 };
    Ok(disprove_tx.input[0].previous_output == expected_disprove_input_0)
}

/// Validates the provided assert-commit transactions.
///
/// Steps:
/// - Extract the Groth16 proof from the witness fields of the provided transactions,
/// - Verify the validity of the proof.
///
/// Returns:
/// - `Ok(None)` if the assert is valid,
/// - `Ok(Some((index, disprove_script)))` if invalid, providing the witness info for later disprove.
///
pub async fn validate_assert(
    client: &BitVM2Client,
    assert_commit_txns: &[Txid; COMMIT_TX_NUM],
    wots_pubkeys: WotsPublicKeys,
) -> Result<Option<(usize, Script)>, Box<dyn std::error::Error>> {
    let mut txs = Vec::with_capacity(COMMIT_TX_NUM);
    for txid in assert_commit_txns.iter() {
        let tx = match client.esplora.get_tx(txid).await? {
            Some(v) => v,
            _ => return Ok(None), // nothing to disprove if assert-commit-txns not on chain
        };
        txs.push(tx);
    }
    let assert_commit_txns: [Transaction; COMMIT_TX_NUM] =
        txs.try_into().map_err(|_| "assert-commit-tx num mismatch")?;
    let proof_sigs = extract_proof_sigs_from_assert_commit_txns(assert_commit_txns)?;
    let disprove_scripts = generate_disprove_scripts(&get_partial_scripts()?, &wots_pubkeys);
    let disprove_scripts: [Script; NUM_TAPS] =
        disprove_scripts.try_into().map_err(|_| "disprove script num mismatch")?;
    Ok(verify_proof(&get_vk()?, proof_sigs, &disprove_scripts, &wots_pubkeys))
}

/// Retrieves the Groth16 proof, public inputs, and verifying key
/// for the given graph.
///
/// These are fetched via the ProofNetwork SDK.
pub fn get_groth16_proof(
    _instance_id: Uuid,
    _graph_id: Uuid,
) -> Result<(Groth16Proof, PublicInputs, VerifyingKey), Box<dyn std::error::Error>> {
    let mock_proof_bytes: Vec<u8> = [
        162, 50, 57, 98, 3, 171, 250, 108, 49, 206, 73, 126, 25, 35, 178, 148, 35, 219, 98, 90,
        122, 177, 16, 91, 233, 215, 222, 12, 72, 184, 53, 2, 62, 166, 50, 68, 98, 171, 218, 218,
        151, 177, 133, 223, 129, 53, 114, 236, 181, 215, 223, 91, 102, 225, 52, 122, 122, 206, 36,
        122, 213, 38, 186, 170, 235, 210, 179, 221, 122, 37, 74, 38, 79, 0, 26, 94, 59, 146, 46,
        252, 70, 153, 236, 126, 194, 169, 17, 144, 100, 218, 118, 22, 99, 226, 132, 40, 24, 248,
        232, 197, 195, 220, 254, 52, 36, 248, 18, 167, 167, 206, 108, 29, 120, 188, 18, 78, 86, 8,
        121, 217, 144, 185, 122, 58, 12, 34, 44, 6, 233, 80, 177, 183, 5, 8, 150, 74, 241, 141, 65,
        150, 35, 98, 15, 150, 137, 254, 132, 167, 228, 104, 63, 133, 11, 209, 39, 79, 138, 185, 88,
        20, 242, 102, 69, 73, 243, 88, 29, 91, 127, 157, 82, 192, 52, 95, 143, 49, 227, 83, 19, 26,
        108, 63, 232, 213, 169, 64, 221, 159, 214, 220, 246, 174, 35, 43, 143, 80, 168, 142, 29,
        103, 179, 58, 235, 33, 163, 198, 255, 188, 20, 3, 91, 47, 158, 122, 226, 201, 175, 138, 18,
        24, 178, 219, 78, 12, 96, 10, 2, 133, 35, 230, 149, 235, 206, 1, 177, 211, 245, 168, 74,
        62, 25, 115, 70, 42, 38, 131, 92, 103, 103, 176, 212, 223, 177, 242, 94, 14,
    ]
    .to_vec();
    let mock_scalar = [
        232, 255, 255, 239, 147, 245, 225, 67, 145, 112, 185, 121, 72, 232, 51, 40, 93, 88, 129,
        129, 182, 69, 80, 184, 41, 160, 49, 225, 114, 78, 100, 48,
    ]
    .to_vec();
    let proof: ark_groth16::Proof<ark_bn254::Bn254> =
        ark_groth16::Proof::deserialize_uncompressed(&mock_proof_bytes[..])?;
    let scalar: ark_bn254::Fr = ark_bn254::Fr::deserialize_uncompressed(&mock_scalar[..])?;
    Ok((proof, vec![scalar], get_vk()?))
}
pub fn get_vk() -> Result<VerifyingKey, Box<dyn std::error::Error>> {
    let mock_vk_bytes = [
        115, 158, 251, 51, 106, 255, 102, 248, 22, 171, 229, 158, 80, 192, 240, 217, 99, 162, 65,
        107, 31, 137, 197, 79, 11, 210, 74, 65, 65, 203, 243, 14, 123, 2, 229, 125, 198, 247, 76,
        241, 176, 116, 6, 3, 241, 1, 134, 195, 39, 5, 124, 47, 31, 43, 164, 48, 120, 207, 150, 125,
        108, 100, 48, 155, 137, 132, 16, 193, 139, 74, 179, 131, 42, 119, 25, 185, 98, 13, 235,
        118, 92, 11, 154, 142, 134, 220, 191, 220, 169, 250, 244, 104, 123, 7, 247, 33, 178, 155,
        121, 59, 75, 188, 206, 198, 182, 97, 0, 64, 231, 45, 55, 92, 100, 17, 56, 159, 79, 13, 219,
        221, 33, 39, 193, 24, 36, 58, 105, 8, 70, 206, 176, 209, 146, 45, 201, 157, 226, 84, 213,
        135, 143, 178, 156, 112, 137, 246, 123, 248, 215, 168, 51, 95, 177, 47, 57, 29, 199, 224,
        98, 48, 144, 253, 15, 201, 192, 142, 62, 143, 13, 228, 89, 51, 58, 6, 226, 139, 99, 207,
        22, 113, 215, 79, 91, 158, 166, 210, 28, 90, 218, 111, 151, 4, 55, 230, 76, 90, 209, 149,
        113, 248, 245, 50, 231, 137, 51, 157, 40, 29, 184, 198, 201, 108, 199, 89, 67, 136, 239,
        96, 216, 237, 172, 29, 84, 3, 128, 240, 2, 218, 169, 217, 118, 179, 34, 226, 19, 227, 59,
        193, 131, 108, 20, 113, 46, 170, 196, 156, 45, 39, 151, 218, 22, 132, 250, 209, 183, 46,
        249, 115, 239, 14, 176, 200, 134, 158, 148, 139, 212, 167, 152, 205, 183, 236, 242, 176,
        96, 177, 187, 184, 252, 14, 226, 127, 127, 173, 147, 224, 220, 8, 29, 63, 73, 215, 92, 161,
        110, 20, 154, 131, 23, 217, 116, 145, 196, 19, 167, 84, 185, 16, 89, 175, 180, 110, 116,
        57, 198, 237, 147, 183, 164, 169, 220, 172, 52, 68, 175, 113, 244, 62, 104, 134, 215, 99,
        132, 199, 139, 172, 108, 143, 25, 238, 201, 128, 85, 24, 73, 30, 186, 142, 186, 201, 79, 3,
        176, 185, 70, 66, 89, 127, 188, 158, 209, 83, 17, 22, 187, 153, 8, 63, 58, 174, 236, 132,
        226, 43, 145, 97, 242, 198, 117, 105, 161, 21, 241, 23, 84, 32, 62, 155, 245, 172, 30, 78,
        41, 199, 219, 180, 149, 193, 163, 131, 237, 240, 46, 183, 186, 42, 201, 49, 249, 142, 188,
        59, 212, 26, 253, 23, 27, 205, 231, 163, 76, 179, 135, 193, 152, 110, 91, 5, 218, 67, 204,
        164, 128, 183, 221, 82, 16, 72, 249, 111, 118, 182, 24, 249, 91, 215, 215, 155, 2, 0, 0, 0,
        0, 0, 0, 0, 212, 110, 6, 228, 73, 146, 46, 184, 158, 58, 94, 4, 141, 241, 158, 0, 175, 140,
        72, 75, 52, 6, 72, 49, 112, 215, 21, 243, 151, 67, 106, 22, 158, 237, 80, 204, 41, 128, 69,
        52, 154, 189, 124, 203, 35, 107, 132, 241, 234, 31, 3, 165, 87, 58, 10, 92, 252, 227, 214,
        99, 176, 66, 118, 22, 177, 20, 120, 198, 252, 236, 7, 148, 207, 78, 152, 132, 94, 207, 50,
        243, 4, 169, 146, 240, 79, 98, 0, 212, 106, 137, 36, 193, 21, 175, 180, 1, 26, 107, 39,
        198, 89, 152, 26, 220, 138, 105, 243, 45, 63, 106, 163, 80, 74, 253, 176, 207, 47, 52, 7,
        84, 59, 151, 47, 178, 165, 112, 251, 161,
    ]
    .to_vec();
    Ok(ark_groth16::VerifyingKey::deserialize_uncompressed(&mock_vk_bytes[..])?)
}

/// l2 support
pub async fn finish_withdraw_happy_path(
    client: &BitVM2Client,
    graph_id: &Uuid,
    take1: &Take1Transaction,
) -> Result<(), Box<dyn std::error::Error>> {
    Ok(client.finish_withdraw_happy_path(graph_id, take1.tx()).await?)
}
pub async fn finish_withdraw_unhappy_path(
    client: &BitVM2Client,
    graph_id: &Uuid,
    take2: &Take2Transaction,
) -> Result<(), Box<dyn std::error::Error>> {
    Ok(client.finish_withdraw_unhappy_path(graph_id, take2.tx()).await?)
}

pub async fn finish_withdraw_disproved(
    client: &BitVM2Client,
    graph_id: &Uuid,
    disprove: &DisproveTransaction,
) -> Result<(), Box<dyn std::error::Error>> {
    Ok(client.finish_withdraw_disproved(graph_id, disprove.tx()).await?)
}

/// db support
pub async fn store_committee_pub_nonces(
    client: &BitVM2Client,
    instance_id: Uuid,
    graph_id: Uuid,
    committee_pubkey: PublicKey,
    pub_nonces: [PubNonce; COMMITTEE_PRE_SIGN_NUM],
) -> Result<(), Box<dyn std::error::Error>> {
    let mut storage_process = client.local_db.acquire().await?;
    let nonces_vec: Vec<String> = pub_nonces.iter().map(|v| v.to_string()).collect();
    let nonces_arr: [String; COMMITTEE_PRE_SIGN_NUM] =
        nonces_vec.try_into().map_err(|v: Vec<String>| {
            format!("length wrong: expect {COMMITTEE_PRE_SIGN_NUM}, real {}", v.len())
        })?;
    Ok(storage_process
        .store_nonces(instance_id, graph_id, &[nonces_arr], committee_pubkey.to_string(), &[])
        .await?)
}
pub async fn get_committee_pub_nonces(
    client: &BitVM2Client,
    instance_id: Uuid,
    graph_id: Uuid,
) -> Result<Vec<[PubNonce; COMMITTEE_PRE_SIGN_NUM]>, Box<dyn std::error::Error>> {
    let mut storage_process = client.local_db.acquire().await?;
    match storage_process.get_nonces(instance_id, graph_id).await? {
        None => Err(format!("instance id:{instance_id}, graph id:{graph_id} not found").into()),
        Some(nonce_collect) => {
            let mut res: Vec<[PubNonce; COMMITTEE_PRE_SIGN_NUM]> = vec![];
            for nonces_item in nonce_collect.nonces {
                let nonce_vec: Vec<PubNonce> = nonces_item
                    .iter()
                    .map(|v| PubNonce::from_str(v).expect("fail to decode pub nonce"))
                    .collect();
                res.push(nonce_vec.try_into().map_err(|v: Vec<PubNonce>| {
                    format!("length wrong: expect {COMMITTEE_PRE_SIGN_NUM}, real {}", v.len())
                })?)
            }
            Ok(res)
        }
    }
}

pub async fn store_committee_pubkeys(
    client: &BitVM2Client,
    instance_id: Uuid,
    pubkey: PublicKey,
) -> Result<(), Box<dyn std::error::Error>> {
    let mut storage_process = client.local_db.acquire().await?;
    Ok(storage_process.store_pubkeys(instance_id, &[pubkey.to_string()]).await?)
}
pub async fn get_committee_pubkeys(
    client: &BitVM2Client,
    instance_id: Uuid,
) -> Result<Vec<PublicKey>, Box<dyn std::error::Error>> {
    let mut storage_process = client.local_db.acquire().await?;
    match storage_process.get_pubkeys(instance_id).await? {
        None => Ok(vec![]),
        Some(meta_data) => Ok(meta_data
            .pubkeys
            .iter()
            .map(|v| PublicKey::from_str(v).expect("fail to decode to public key"))
            .collect()),
    }
}

pub async fn store_committee_partial_sigs(
    client: &BitVM2Client,
    instance_id: Uuid,
    graph_id: Uuid,
    committee_pubkey: PublicKey,
    partial_sigs: [PartialSignature; COMMITTEE_PRE_SIGN_NUM],
) -> Result<(), Box<dyn std::error::Error>> {
    let mut storage_process = client.local_db.acquire().await?;
    let signs_vec: Vec<String> = partial_sigs.iter().map(|v| hex::encode(v.serialize())).collect();
    let signs_arr: [String; COMMITTEE_PRE_SIGN_NUM] =
        signs_vec.try_into().map_err(|v: Vec<String>| {
            format!("length wrong: expect {COMMITTEE_PRE_SIGN_NUM}, real {}", v.len())
        })?;

    Ok(storage_process
        .store_nonces(instance_id, graph_id, &[], committee_pubkey.to_string(), &[signs_arr])
        .await?)
}

pub async fn get_committee_partial_sigs(
    client: &BitVM2Client,
    instance_id: Uuid,
    graph_id: Uuid,
) -> Result<Vec<[PartialSignature; COMMITTEE_PRE_SIGN_NUM]>, Box<dyn std::error::Error>> {
    let mut storage_process = client.local_db.acquire().await?;
    match storage_process.get_nonces(instance_id, graph_id).await? {
        None => Err(format!("instance id:{instance_id}, graph id:{graph_id} not found ").into()),
        Some(nonce_collect) => {
            let mut res: Vec<[PartialSignature; COMMITTEE_PRE_SIGN_NUM]> = vec![];
            for signs_item in nonce_collect.partial_sigs {
                let signs_vec: Vec<PartialSignature> = signs_item
                    .iter()
                    .map(|v| PartialSignature::from_str(v).expect("fail to decode pub nonce"))
                    .collect();
                res.push(signs_vec.try_into().map_err(|v: Vec<PartialSignature>| {
                    format!("length wrong: expect {COMMITTEE_PRE_SIGN_NUM}, real {}", v.len())
                })?)
            }
            Ok(res)
        }
    }
}

pub async fn update_graph_fields(
    client: &BitVM2Client,
    graph_id: Uuid,
    graph_state: Option<String>,
    ipfs_base_url: Option<String>,
    challenge_txid: Option<String>,
    disprove_txid: Option<String>,
) -> Result<(), Box<dyn std::error::Error>> {
    let mut storage_process = client.local_db.acquire().await?;
    Ok(storage_process
        .update_graph_status_or_ipfs_base(
            graph_id,
            graph_state,
            ipfs_base_url,
            challenge_txid,
            disprove_txid,
        )
        .await?)
}
pub async fn store_graph(
    client: &BitVM2Client,
    instance_id: Uuid,
    graph_id: Uuid,
    graph: &Bitvm2Graph,
    status: Option<String>,
) -> Result<(), Box<dyn std::error::Error>> {
    let mut transaction = client.local_db.start_transaction().await?;
    let assert_commit_txids: Vec<String> = graph
        .assert_commit
        .commit_txns
        .iter()
        .map(|v| serialize_hex(&v.tx().compute_txid()))
        .collect();
    transaction
        .update_graph(Graph {
            graph_id,
            instance_id,
            graph_ipfs_base_url: "".to_string(),
            pegin_txid: serialize_hex(&graph.pegin.tx().compute_txid()),
            amount: graph.parameters.pegin_amount.to_sat() as i64,
            status: status.clone().unwrap_or_else(|| GraphStatus::OperatorPresigned.to_string()),
            pre_kickoff_txid: Some(serialize_hex(&graph.pre_kickoff.tx().compute_txid())),
            kickoff_txid: Some(serialize_hex(&graph.kickoff.tx().compute_txid())),
            challenge_txid: None,
            take1_txid: Some(serialize_hex(&graph.take1.tx().compute_txid())),
            assert_init_txid: Some(serialize_hex(&graph.assert_init.tx().compute_txid())),
            assert_commit_txids: Some(
                serde_json::to_string(&assert_commit_txids).expect("fail to encode to json"),
            ),
            assert_final_txid: Some(serialize_hex(&graph.assert_final.tx().compute_txid())),
            take2_txid: Some(serialize_hex(&graph.take2.tx().compute_txid())),
            disprove_txid: None,
            operator: graph.parameters.operator_pubkey.to_string(),
            raw_data: Some(serde_json::to_string(&graph).expect("to json string")),
            created_at: current_time_secs(),
            updated_at: current_time_secs(),
        })
        .await?;

    if let Some(status) = status {
        if status == GraphStatus::CommitteePresigned.to_string() {
            transaction
                .update_instance_status_and_pegin_txid(
                    &instance_id,
                    Some(BridgeInStatus::Presigned.to_string()),
                    Some(serialize_hex(&graph.pegin.tx().compute_txid())),
                )
                .await?
        }
    }
    transaction.commit().await?;
    Ok(())
}

#[allow(dead_code)]
pub async fn update_graph(
    client: &BitVM2Client,
    instance_id: Uuid,
    graph_id: Uuid,
    graph: &Bitvm2Graph,
    status: Option<String>,
) -> Result<(), Box<dyn std::error::Error>> {
    store_graph(client, instance_id, graph_id, graph, status).await
}

pub async fn get_graph(
    client: &BitVM2Client,
    instance_id: Uuid,
    graph_id: Uuid,
) -> Result<Bitvm2Graph, Box<dyn std::error::Error>> {
    let mut storage_process = client.local_db.acquire().await?;
    let graph = storage_process.get_graph(&graph_id).await?;
    if graph.instance_id.ne(&instance_id) {
        return Err(format!(
            "grap with graph_id:{graph_id} has instance_id:{} not match exp instance:{instance_id}",
            graph.instance_id,
        )
        .into());
    }

    if graph.raw_data.is_none() {
        return Err(format!("grap with graph_id:{graph_id} raw data is none").into());
    }
    let res: Bitvm2Graph = serde_json::from_str(graph.raw_data.unwrap().as_str())?;
    Ok(res)
}

pub async fn publish_graph_to_ipfs(
    client: &BitVM2Client,
    graph_id: Uuid,
    graph: &Bitvm2Graph,
) -> Result<String, Box<dyn std::error::Error>> {
    fn write_tx(
        base_dir: &str,
        tx_name: IpfsTxName,
        tx: &Transaction,
    ) -> Result<(), Box<dyn std::error::Error>> {
        // write tx_hex to base_dir/tx_name
        let tx_hex = serialize_hex(tx);
        let tx_cache_path = format!("{base_dir}{}", tx_name.as_str());
        let mut file = File::create(&tx_cache_path)?;
        file.write_all(tx_hex.as_bytes())?;
        Ok(())
    }

    let base_dir = format!("{IPFS_GRAPH_CACHE_DIR}{graph_id}/");
    fs::create_dir_all(base_dir.clone())?;
    write_tx(&base_dir, IpfsTxName::AssertCommit0, graph.assert_commit.commit_txns[0].tx())?;
    write_tx(&base_dir, IpfsTxName::AssertCommit1, graph.assert_commit.commit_txns[1].tx())?;
    write_tx(&base_dir, IpfsTxName::AssertCommit2, graph.assert_commit.commit_txns[2].tx())?;
    write_tx(&base_dir, IpfsTxName::AssertCommit3, graph.assert_commit.commit_txns[3].tx())?;
    write_tx(&base_dir, IpfsTxName::AssertInit, graph.assert_init.tx())?;
    write_tx(&base_dir, IpfsTxName::AssertFinal, graph.assert_final.tx())?;
    write_tx(&base_dir, IpfsTxName::Challenge, graph.challenge.tx())?;
    write_tx(&base_dir, IpfsTxName::Disprove, graph.disprove.tx())?;
    write_tx(&base_dir, IpfsTxName::Kickoff, graph.kickoff.tx())?;
    write_tx(&base_dir, IpfsTxName::Pegin, graph.pegin.tx())?;
    write_tx(&base_dir, IpfsTxName::Take1, graph.take1.tx())?;
    write_tx(&base_dir, IpfsTxName::Take2, graph.take2.tx())?;
    let cids = client.ipfs.add(Path::new(&base_dir)).await?;
    let dir_cid = cids
        .iter()
        .find(|f| f.name.is_empty())
        .map(|f| f.hash.clone())
        .ok_or("cid for graph dir not found")?;

    // try to delete the cache files to free up disk, failed deletions do not affect subsequent executions, so there is no need to return an error
    let _ = fs::remove_dir_all(base_dir);
    Ok(dir_cid)
}

pub mod defer {
    pub struct Defer<F: FnOnce()> {
        cleanup: Option<F>,
    }
    impl<F: FnOnce()> Defer<F> {
        pub fn new(f: F) -> Self {
            Self { cleanup: Some(f) }
        }
        pub fn dismiss(&mut self) {
            self.cleanup = None;
        }
    }
    impl<F: FnOnce()> Drop for Defer<F> {
        fn drop(&mut self) {
            if let Some(cleanup) = self.cleanup.take() {
                cleanup();
            }
        }
    }
    #[macro_export]
    macro_rules! defer {
        ($name:ident, $cleanup:block) => {
            let mut $name = $crate::utils::defer::Defer::new(|| $cleanup);
        };
    }
    #[macro_export]
    macro_rules! dismiss_defer {
        ($name:ident) => {
            $name.dismiss();
        };
    }

    #[test]
    fn test_defer() {
        use super::statics::*;
        use uuid::Uuid;
        fn inner_func(should_success: bool) -> Result<(), Box<dyn std::error::Error>> {
            if should_success { Ok(()) } else { Err("inner functions not success".into()) }
        }
        fn guarded_operation(should_success: bool) -> Result<(), Box<dyn std::error::Error>> {
            defer!(on_err, {
                force_stop_current_graph();
            });
            inner_func(should_success)?;
            dismiss_defer!(on_err);
            Ok(())
        }
        try_start_new_graph(Uuid::new_v4(), Uuid::new_v4());
        assert!(is_processing_graph());
        let _ = guarded_operation(true);
        assert!(is_processing_graph());
        let _ = guarded_operation(false);
        assert!(!is_processing_graph());
    }
}

#[cfg(test)]
mod tests {
    use crate::action::{CreateInstance, GOATMessageContent, KickoffReady};

    use super::*;
    use bitcoin::Address;
    use client::chain::{chain_adaptor::GoatNetwork, goat_adaptor::GoatInitConfig};
    use goat::connectors::base::generate_default_tx_in;
    use serial_test::serial;
    use std::fmt;

    async fn test_client() -> BitVM2Client {
        let global_init_config = GoatInitConfig::from_env_for_test();
        //  let local_db = LocalDB::new(&format!("sqlite:{db_path}"), true).await;
        let tmp_db = tempfile::NamedTempFile::new().unwrap();
        BitVM2Client::new(
            tmp_db.path().as_os_str().to_str().unwrap(),
            None,
            Network::Testnet,
            GoatNetwork::Test,
            global_init_config,
            "http://44.229.236.82:5001",
        )
        .await
    }

    fn mock_input() -> CustomInputs {
        let input_amount = Amount::from_sat(10000);
        let fee_amount = Amount::from_sat(2000);
        let mock_input = Input {
            outpoint: OutPoint {
                txid: Txid::from_str(
                    "a1075db55d416d3ca199f55b6084e2115b9345e16c5cf302fc80e9d5fbf5d48d",
                )
                .unwrap(),
                vout: 0,
            },
            amount: Amount::from_btc(10000.0).unwrap(),
        };
        let change_address = Address::p2wsh(&ScriptBuf::default(), get_network());
        CustomInputs { inputs: vec![mock_input.clone()], input_amount, fee_amount, change_address }
    }

    #[test]
    fn test_statics() {
        let instance_id = Uuid::new_v4();
        let graph_id = Uuid::new_v4();
        let other_graph_id = Uuid::new_v4();

        assert!(!is_processing_graph());
        assert!(try_start_new_graph(instance_id, graph_id));
        assert!(is_processing_graph());
        assert!(current_processing_graph() == Some((instance_id, graph_id)));

        finish_current_graph_processing(instance_id, other_graph_id);
        assert!(is_processing_graph());

        finish_current_graph_processing(instance_id, graph_id);
        assert!(!is_processing_graph());

        try_start_new_graph(instance_id, graph_id);
        assert!(is_processing_graph());
        force_stop_current_graph();
        assert!(!is_processing_graph());
    }

    #[tokio::test]
    #[serial(env)]
    async fn test_should_generate_graph() {
        let client = test_client().await;
        let mock_create_graph_prepare_data = CreateGraphPrepare {
            instance_id: Uuid::new_v4(),
            network: get_network(),
            depositor_evm_address: [0xff; 20],
            pegin_amount: Amount::from_sat(100000),
            user_inputs: mock_input(),
            committee_member_pubkey: PublicKey::from_str(
                "028b839569cde368894237913fe4fbd25d75eaf1ed019a39d479e693dac35be19e",
            )
            .unwrap(),
            committee_members_num: 2,
        };

        // rich operator
        unsafe {
            std::env::set_var(ENV_ACTOR, "Operator");
            std::env::set_var(
                ENV_BITVM_SECRET,
                "3076ca1dfc1e383be26d5dd3c0c427340f96139fa8c2520862cf551ec2d670ac",
            );
        }
        let node_address = node_p2wsh_address(get_network(), &get_node_pubkey().unwrap());
        let utxos = client.esplora.get_address_utxo(node_address.clone()).await.unwrap();
        let balance: Amount = utxos.iter().map(|utxo| utxo.value).sum();
        let flag = should_generate_graph(&client, &mock_create_graph_prepare_data).await.unwrap();
        println!(
            "node: {node_address}, balance: {} BTC, should_generate_graph: {flag}",
            balance.to_btc(),
        );

        // poor operator
        unsafe {
            std::env::set_var(
                ENV_BITVM_SECRET,
                "ee0817eac0c13aa8ee2dd3256304041f09f0499d1089b56495310ae8093583e2",
            );
        }
        let node_address = node_p2wsh_address(get_network(), &get_node_pubkey().unwrap());
        let utxos = client.esplora.get_address_utxo(node_address.clone()).await.unwrap();
        let balance: Amount = utxos.iter().map(|utxo| utxo.value).sum();
        let flag = should_generate_graph(&client, &mock_create_graph_prepare_data).await.unwrap();
        println!(
            "node: {node_address}, balance: {} BTC, should_generate_graph: {flag}",
            balance.to_btc(),
        );
    }

    #[tokio::test]
    #[ignore = "test graph required"]
    async fn test_is_withdraw_initialized_on_l2() {
        let client = test_client().await;
        let unused_instance_id = Uuid::new_v4();
        // TODO: post test graph to L2
        let initialized_graph_id = Uuid::from_slice(&hex::decode("").unwrap()).unwrap();
        let uninitialized_graph_id = Uuid::from_slice(&hex::decode("").unwrap()).unwrap();
        assert!(
            is_withdraw_initialized_on_l2(&client, unused_instance_id, initialized_graph_id)
                .await
                .unwrap()
        );
        assert!(
            !is_withdraw_initialized_on_l2(&client, unused_instance_id, uninitialized_graph_id)
                .await
                .unwrap()
        );
    }

    #[tokio::test]
    async fn test_is_take1_timelock_expired() {
        let client = test_client().await;
        let kickoff_txid =
            Txid::from_str("4dd13ca25ef6edb4506394a402db2368d02d9467bc47326d3553310483f2ed04")
                .unwrap();
        assert!(is_take1_timelock_expired(&client, kickoff_txid).await.unwrap());
    }

    #[tokio::test]
    async fn test_is_take2_timelock_expired() {
        let client = test_client().await;
        let assert_final_txid =
            Txid::from_str("a2dedfbf376b8c0c183b4dfac7b0765b129a345c870f9fabbdf8c48072697a27")
                .unwrap();
        assert!(is_take2_timelock_expired(&client, assert_final_txid).await.unwrap());
    }

    #[tokio::test]
    #[serial(env)]
    async fn test_select_operator_inputs() {
        let client = test_client().await;
        let stake_amount = Amount::from_sat(1600000);
        struct UtxoDisplay(Option<CustomInputs>);

        impl fmt::Display for UtxoDisplay {
            fn fmt(&self, f: &mut fmt::Formatter) -> fmt::Result {
                match &self.0 {
                    Some(v) => {
                        let items: Vec<String> = v
                            .inputs
                            .iter()
                            .map(|input| {
                                format!(
                                    "{}:{}:{}",
                                    input.outpoint.txid,
                                    input.outpoint.vout,
                                    input.amount.to_btc()
                                )
                            })
                            .collect();
                        write!(f, "[ {} ]", items.join(", "))
                    }
                    _ => {
                        write!(f, "insufficient balance")
                    }
                }
            }
        }

        // rich operator
        unsafe {
            std::env::set_var(ENV_ACTOR, "Operator");
            std::env::set_var(
                ENV_BITVM_SECRET,
                "3076ca1dfc1e383be26d5dd3c0c427340f96139fa8c2520862cf551ec2d670ac",
            );
        }
        let node_address = node_p2wsh_address(get_network(), &get_node_pubkey().unwrap());
        let inputs = select_operator_inputs(&client, stake_amount).await.unwrap();
        println!(
            "node: {node_address}, stake_amount: {stake_amount} BTC, utxos: {}",
            UtxoDisplay(inputs)
        );

        // poor operator
        unsafe {
            std::env::set_var(
                ENV_BITVM_SECRET,
                "ee0817eac0c13aa8ee2dd3256304041f09f0499d1089b56495310ae8093583e2",
            );
        }
        let node_address = node_p2wsh_address(get_network(), &get_node_pubkey().unwrap());
        let inputs = select_operator_inputs(&client, stake_amount).await.unwrap();
        println!(
            "node: {node_address}, stake_amount: {stake_amount} BTC, utxos: {}",
            UtxoDisplay(inputs)
        );
    }

    #[tokio::test]
    #[serial(env)]
    async fn test_should_challenge() {
        let client = test_client().await;
        let challenge_amount = Amount::from_sat(1600000);
        let mock_instance_id = Uuid::new_v4();
        let mock_graph_id = Uuid::new_v4();
        let invalid_kickoff_txid =
            Txid::from_str("0c598f63bffe9d7468ce6930bf0fe1ba5c6e125c9c9e38674ee380dd2c6d97f6")
                .unwrap();
        // TODO: add test case: valid kickoff tx

        // rich challenger
        unsafe {
            std::env::set_var(ENV_ACTOR, "Challenger");
            std::env::set_var(
                ENV_BITVM_SECRET,
                "3076ca1dfc1e383be26d5dd3c0c427340f96139fa8c2520862cf551ec2d670ac",
            );
        }
        let node_address = node_p2wsh_address(get_network(), &get_node_pubkey().unwrap());
        let utxos = client.esplora.get_address_utxo(node_address.clone()).await.unwrap();
        let balance: Amount = utxos.iter().map(|utxo| utxo.value).sum();
        let flag = should_challenge(
            &client,
            challenge_amount,
            mock_instance_id,
            mock_graph_id,
            &invalid_kickoff_txid,
        )
        .await
        .unwrap();
        println!(
            "kickoff(invalid): {invalid_kickoff_txid}, node: {node_address}, balance: {} BTC, should_challenge: {flag}",
            balance.to_btc(),
        );

        // poor challenger
        unsafe {
            std::env::set_var(
                ENV_BITVM_SECRET,
                "ee0817eac0c13aa8ee2dd3256304041f09f0499d1089b56495310ae8093583e2",
            );
        }
        let node_address = node_p2wsh_address(get_network(), &get_node_pubkey().unwrap());
        let utxos = client.esplora.get_address_utxo(node_address.clone()).await.unwrap();
        let balance: Amount = utxos.iter().map(|utxo| utxo.value).sum();
        let flag = should_challenge(
            &client,
            challenge_amount,
            mock_instance_id,
            mock_graph_id,
            &invalid_kickoff_txid,
        )
        .await
        .unwrap();
        println!(
            "kickoff(invalid): {invalid_kickoff_txid}, node: {node_address}, balance: {} BTC, should_challenge: {flag}",
            balance.to_btc(),
        );
    }

    #[tokio::test]
    async fn test_validate_challenge() {
        let client = test_client().await;
        let kickoff_txid =
            Txid::from_str("0c598f63bffe9d7468ce6930bf0fe1ba5c6e125c9c9e38674ee380dd2c6d97f6")
                .unwrap();
        let challenge_txid =
            Txid::from_str("d2a2beff7dc0f93fc41505b646c6fa174991b0c4e415a96359607c37ba88e376")
                .unwrap();
        let mismatch_challenge_txid =
            Txid::from_str("c6a033812a1370973f94d956704ed1a68f490141a3c21bce64454d38a2c23794")
                .unwrap();
        let nonexistent_challenge_txid =
            Txid::from_str("a1075db55d416d3ca199f55b6084e2115b9345e16c5cf302fc80e9d5fbf5d48d")
                .unwrap();

        assert!(validate_challenge(&client, &kickoff_txid, &challenge_txid).await.unwrap());
        assert!(
            !validate_challenge(&client, &kickoff_txid, &mismatch_challenge_txid).await.unwrap()
        );
        assert!(
            !validate_challenge(&client, &kickoff_txid, &nonexistent_challenge_txid).await.unwrap()
        );
    }

    #[tokio::test]
    async fn test_validate_disprove() {
        let client = test_client().await;
        let assert_final_txid =
            Txid::from_str("2da6b0f73cd8835d5b76b62b9bd22314ee61212d348f6a4dbad915253f121012")
                .unwrap();
        let disprove_txid =
            Txid::from_str("5773755d1d0f750830edae5e1afcb37ab106e2dd46e164b09bf6213a0f45b0e1")
                .unwrap();
        let mismatch_disprove_txid =
            Txid::from_str("c6a033812a1370973f94d956704ed1a68f490141a3c21bce64454d38a2c23794")
                .unwrap();

        assert!(validate_disprove(&client, &assert_final_txid, &disprove_txid).await.unwrap());
        assert!(
            !validate_disprove(&client, &assert_final_txid, &mismatch_disprove_txid).await.unwrap()
        );
    }

    #[tokio::test]
    #[ignore = "debug"]
    async fn test_account() {
        use goat::contexts::base::generate_keys_from_secret;

        let source_network = Network::Testnet;
        const OPERATOR_SECRET: &str =
            "3076ca1dfc1e383be26d5dd3c0c427340f96139fa8c2520862cf551ec2d670ac";
        const VERIFIER_0_SECRET: &str =
            "ee0817eac0c13aa8ee2dd3256304041f09f0499d1089b56495310ae8093583e2";
        const VERIFIER_1_SECRET: &str =
            "fc294c70faf210d4d0807ea7a3dba8f7e41700d90c119e1ae82a0687d89d297f";
        const DEPOSITOR_SECRET: &str =
            "b8f17ea979be24199e7c3fec71ee88914d92fd4ca508443f765d56ce024ef1d7";

        let (_, operator_public_key) = generate_keys_from_secret(source_network, OPERATOR_SECRET);
        let (_, verifier_0_public_key) =
            generate_keys_from_secret(source_network, VERIFIER_0_SECRET);
        let (_, verifier_1_public_key) =
            generate_keys_from_secret(source_network, VERIFIER_1_SECRET);
        let (_, depsoitor_public_key) = generate_keys_from_secret(source_network, DEPOSITOR_SECRET);

        let operator_address = node_p2wsh_address(source_network, &operator_public_key);
        let verifier_0_address = node_p2wsh_address(source_network, &verifier_0_public_key);
        let verifier_1_address = node_p2wsh_address(source_network, &verifier_1_public_key);
        let depsoitor_address = node_p2wsh_address(source_network, &depsoitor_public_key);

        dbg!(
            operator_address.to_string(),
            verifier_0_address.to_string(),
            verifier_1_address.to_string(),
            depsoitor_address.to_string()
        );
    }

    #[tokio::test]
    #[ignore = "debug"]
    async fn list_address_utxo() {
        struct UtxoDisplay(Vec<Utxo>);
        impl fmt::Display for UtxoDisplay {
            fn fmt(&self, f: &mut fmt::Formatter) -> fmt::Result {
                let items: Vec<String> = self
                    .0
                    .iter()
                    .map(|input| format!("{}:{}:{}", input.txid, input.vout, input.value.to_sat()))
                    .collect();
                write!(f, "[ {} ]", items.join(", "))
            }
        }

        let node_address: &str = "";
        let node_address = Address::from_str(node_address).unwrap().assume_checked();
        let client = test_client().await;
        let utxos = client.esplora.get_address_utxo(node_address.clone()).await.unwrap();
        println!("{} utxos: {}", node_address, UtxoDisplay(utxos));
    }

    #[tokio::test]
    #[ignore = "debug"]
    async fn sign_and_broadcast_tx() {
        use bitcoin::consensus::encode::{deserialize_hex, serialize_hex};

        let signer_secret: &str = "";
        let tx_hex: &str = "";

        unsafe {
            std::env::set_var(ENV_BITVM_SECRET, signer_secret);
        }
        let mut tx = deserialize_hex::<Transaction>(tx_hex).unwrap();
        let node_keypair = Keypair::from_seckey_str_global(signer_secret).unwrap();
        let network = get_network();
        let client = test_client().await;
        let node_address = node_p2wsh_address(network, &node_keypair.public_key().into());
        for i in 0..tx.input.len() {
            let prev_outpoint = &tx.input[i].previous_output;
            let prev_tx = client
                .esplora
                .get_tx(&prev_outpoint.txid)
                .await
                .unwrap()
                .ok_or(format!("previous tx {} not found", prev_outpoint.txid))
                .unwrap();
            let prev_output = &prev_tx
                .output
                .get(prev_outpoint.vout as usize)
                .ok_or(format!(
                    "previous tx {} does not have vout {}",
                    prev_outpoint.txid, prev_outpoint.vout
                ))
                .unwrap();
            if prev_output.script_pubkey != node_address.script_pubkey() {
                panic!(
                    "previous outpoint {}:{} not belong to this node",
                    prev_outpoint.txid, prev_outpoint.vout
                );
            };
            node_sign(&mut tx, i, prev_output.value, EcdsaSighashType::All, &node_keypair).unwrap();
        }
        broadcast_tx(&client, &tx).await.unwrap();
        println!("tx {} sent", serialize_hex(&tx.compute_txid()));
    }

    #[tokio::test]
    #[ignore = "debug"]
    async fn mock_pegin_message() {
        let signer_secret: &str =
            "b8f17ea979be24199e7c3fec71ee88914d92fd4ca508443f765d56ce024ef1d7";
        let node_keypair = Keypair::from_seckey_str_global(signer_secret).unwrap();
        let network = get_network();
        let client = test_client().await;
        let node_address = node_p2wsh_address(network, &node_keypair.public_key().into());
        let pegin_amount = Amount::from_sat(3000);
        let (inputs, fee_amount, _) = get_proper_utxo_set(
            &client,
            PEGIN_BASE_VBYTES,
            node_address.clone(),
            pegin_amount,
            1.0,
        )
        .await
        .unwrap()
        .unwrap();
        let message_content = GOATMessageContent::CreateInstance(CreateInstance {
            instance_id: Uuid::new_v4(),
            network: get_network(),
            depositor_evm_address: [0xaa; 20],
            pegin_amount,
            user_inputs: CustomInputs {
                inputs,
                input_amount: pegin_amount,
                fee_amount,
                change_address: node_address,
            },
        });
        println!("Committee:{}", serde_json::to_string(&message_content).unwrap());
    }

    #[tokio::test]
    #[ignore = "debug"]
    async fn mock_kickoff_sent_message() {
        let message_content = GOATMessageContent::KickoffReady(KickoffReady {
            instance_id: Uuid::from_str("85b378bc-1b2a-4c59-a116-bdf3fbdf14e0").unwrap(),
            graph_id: Uuid::from_str("ca010566-d7a7-49c8-8c62-9ddb8dd988ec").unwrap(),
        });
        println!("All:{}", serde_json::to_string(&message_content).unwrap());
    }

    #[tokio::test]
    #[ignore = "debug"]
    async fn recycle_test_btc() {
        let sender_secret: &str = "";
        let receiver_address: &str = "";
        unsafe {
            std::env::set_var(ENV_BITVM_SECRET, sender_secret);
        }
        let node_keypair = Keypair::from_seckey_str_global(sender_secret).unwrap();
        let network = get_network();
        let node_address = node_p2wsh_address(network, &node_keypair.public_key().into());
        let receive_address = Address::from_str(receiver_address).unwrap().assume_checked();
        let target_amount = Amount::from_btc(0.15).unwrap();
        let client = test_client().await;
        let (inputs, _, change_amount) =
            get_proper_utxo_set(&client, 200, node_address.clone(), target_amount, 1.0)
                .await
                .unwrap()
                .unwrap();
        let mut total_input_amount = Amount::ZERO;
        let txins: Vec<TxIn> = inputs
            .iter()
            .map(|input| {
                total_input_amount += input.amount;
                generate_default_tx_in(input)
            })
            .collect();
        let mut txouts = vec![];
        let output_0 =
            TxOut { value: target_amount, script_pubkey: receive_address.script_pubkey() };
        txouts.push(output_0);
        if change_amount > Amount::from_sat(DUST_AMOUNT) {
            let output_1 =
                TxOut { value: change_amount, script_pubkey: node_address.script_pubkey() };
            txouts.push(output_1);
        }
        let mut tx = Transaction {
            version: bitcoin::transaction::Version(2),
            lock_time: bitcoin::absolute::LockTime::ZERO,
            input: txins,
            output: txouts,
        };
        for i in 0..tx.input.len() {
            let prev_outpoint = &tx.input[i].previous_output;
            let prev_tx = client
                .esplora
                .get_tx(&prev_outpoint.txid)
                .await
                .unwrap()
                .ok_or(format!("previous tx {} not found", prev_outpoint.txid))
                .unwrap();
            let prev_output = &prev_tx
                .output
                .get(prev_outpoint.vout as usize)
                .ok_or(format!(
                    "previous tx {} does not have vout {}",
                    prev_outpoint.txid, prev_outpoint.vout
                ))
                .unwrap();
            if prev_output.script_pubkey != node_address.script_pubkey() {
                panic!(
                    "previous outpoint {}:{} not belong to this node",
                    prev_outpoint.txid, prev_outpoint.vout
                );
            };
            node_sign(&mut tx, i, prev_output.value, EcdsaSighashType::All, &node_keypair).unwrap();
        }
        broadcast_tx(&client, &tx).await.unwrap();
        println!("tx {} sent", serialize_hex(&tx.compute_txid()));
    }

    #[tokio::test]
    #[ignore = "debug"]
    async fn test_recycle_prekickoff() {
        let sender_secret: &str = "";
        let prekickoff_txid = Txid::from_str("").unwrap();
        let graph_id = Uuid::from_str("").unwrap();
        unsafe {
            std::env::set_var(ENV_BITVM_SECRET, sender_secret);
        }
        let client = test_client().await;
        let master_key = OperatorMasterKey::new(get_bitvm_key().unwrap());
        let recycle_txid =
            recycle_prekickoff_tx(&client, graph_id, master_key, prekickoff_txid).await.unwrap();
        match recycle_txid {
            Some(recycle_txid) => println!("recycle txid: {recycle_txid}"),
            _ => println!("not worth recycling"),
        };
    }

    #[tokio::test]
    #[ignore = "debug"]
    async fn load_graph() {
        let global_init_config = GoatInitConfig::from_env_for_test();
        let client = BitVM2Client::new(
            "/tmp/bitvm2-node-0.db",
            None,
            Network::Testnet,
            GoatNetwork::Test,
            global_init_config,
            "http://44.229.236.82:5001",
        )
        .await;
        let instance_id = Uuid::parse_str("85b378bc-1b2a-4c59-a116-bdf3fbdf14e0").unwrap();
        let graph_id = Uuid::parse_str("ca010566-d7a7-49c8-8c62-9ddb8dd988ec").unwrap();

        // store a graph

        // retrieve the graph
        let graph = get_graph(&client, instance_id, graph_id).await.unwrap();
        let stake_amount = graph.parameters.stake_amount.to_sat();

        let operator_pubkey_bytes = graph.parameters.operator_pubkey.to_bytes();
        let operator_pubkey_prefix = operator_pubkey_bytes[0];
        let mut operator_pubkey = [0u8; 32];
        operator_pubkey.copy_from_slice(&operator_pubkey_bytes[1..33]);
        let operator_pubkey_prefix = hex::encode([operator_pubkey_prefix]);
        let operator_pubkey = hex::encode(operator_pubkey);

        let pegin_txid = serialize_hex(&graph.pegin.tx().compute_txid());
        let pre_kickoff_txid = serialize_hex(&graph.pre_kickoff.tx().compute_txid());
        let kickoff_txid = serialize_hex(&graph.kickoff.tx().compute_txid());
        let take1_txid = serialize_hex(&graph.take1.tx().compute_txid());
        let assert_init_txid = serialize_hex(&graph.assert_init.tx().compute_txid());
        let assert_final_txid = serialize_hex(&graph.assert_final.tx().compute_txid());
        let take2_txid = serialize_hex(&graph.take2.tx().compute_txid());

        println!("OperatorData:");
        println!("  stakeAmount: {stake_amount}");
        println!("  operatorPubkeyPrefix: 0x{operator_pubkey_prefix}");
        println!("  operatorPubkey: 0x{operator_pubkey}");
        println!("  peginTxid: 0x{pegin_txid}");
        println!("  preKickoffTxid: 0x{pre_kickoff_txid}");
        println!("  kickoffTxid: 0x{kickoff_txid}");
        println!("  take1Txid: 0x{take1_txid}");
        println!("  assertInitTxid: 0x{assert_init_txid}");
        for i in 0..graph.assert_commit.commit_txns.len() {
            println!(
                "  assertCommitTxids[{}]: 0x{}",
                i,
                serialize_hex(&graph.assert_commit.commit_txns[i].tx().compute_txid())
            );
        }
        println!("  assertFinalTxid: 0x{assert_final_txid}");
        println!("  take2Txid: 0x{take2_txid}");

        println!(
            "solidity version: [{stake_amount},\"0x{operator_pubkey_prefix}\",\"0x{operator_pubkey}\",\"0x{pegin_txid}\",\"0x{pre_kickoff_txid}\",\"0x{kickoff_txid}\",\"0x{take1_txid}\",\"0x{assert_init_txid}\",[\"0x{}\",\"0x{}\",\"0x{}\",\"0x{}\"],\"0x{assert_final_txid}\",\"0x{take2_txid}\"]",
            serialize_hex(&graph.assert_commit.commit_txns[0].tx().compute_txid()),
            serialize_hex(&graph.assert_commit.commit_txns[1].tx().compute_txid()),
            serialize_hex(&graph.assert_commit.commit_txns[2].tx().compute_txid()),
            serialize_hex(&graph.assert_commit.commit_txns[3].tx().compute_txid()),
        );

        // test SimplifiedGraph
        println!("\ntest SimplifiedGraph");
        let simplified_graph = graph.to_simplified();
        let start = std::time::Instant::now();
        let _restored_graph = Bitvm2Graph::from_simplified(simplified_graph.clone()).unwrap();
        let duration = start.elapsed();

        println!("Time to restore Bitvm2Graph from SimplifiedGraph: {duration:?}");

        let original_serialized = serde_json::to_vec(&graph).expect("serialize original");
        let simplified_serialized =
            serde_json::to_vec(&simplified_graph).expect("serialize simplified");

        println!("Original Bitvm2Graph size: {} bytes", original_serialized.len());
        println!("   SimplifiedGraph size:   {} bytes", simplified_serialized.len());
    }

    #[tokio::test]
    #[ignore = "debug"]
    async fn get_merkle_proof() {
        let client = test_client().await;
        let txid =
            Txid::from_str("2bc22875a8c87354c57371ab158b973076cc62919b8722c5efcae2978cc5d06e")
                .unwrap();
        let tx = client.esplora.get_tx(&txid).await.unwrap().unwrap();
        let merkle_proof = client.esplora.get_merkle_proof(&txid).await.unwrap().unwrap();
        let height = merkle_proof.block_height;
        let block_hash = client.esplora.get_block_hash(height).await.unwrap();
        let header = client.esplora.get_header_by_hash(&block_hash).await.unwrap();
        let proof_display: Vec<String> =
            merkle_proof.merkle.iter().map(|txid| format!("0x{}", serialize_hex(&txid))).collect();
        println!(
            "raw Tx: [\"0x{}\",\"0x{}\",\"0x{}\",\"0x{}\"]",
            serialize_hex(&tx.version),
            serialize_hex(&tx.input),
            serialize_hex(&tx.output),
            serialize_hex(&tx.lock_time)
        );
        println!("block height: {}, hash: {}", height, serialize_hex(&block_hash));
        println!("header: 0x{}", serialize_hex(&header));
        println!("merkle_root: {}", serialize_hex(&header.merkle_root));
        println!("txid: {}", serialize_hex(&txid));
        println!("merkle_proof.block_height: {}", merkle_proof.block_height);
        println!("merkle_proof.leaf_index: {}", merkle_proof.pos);
        println!("merkle_proof.merkle: {proof_display:?}");
    }
}<|MERGE_RESOLUTION|>--- conflicted
+++ resolved
@@ -495,11 +495,7 @@
     sighash_type: EcdsaSighashType,
     node_keypair: &Keypair,
 ) -> Result<(), Box<dyn std::error::Error>> {
-<<<<<<< HEAD
-    let node_pubkey = node_keypair.public_key();
-=======
     let node_pubkey: PublicKey = node_keypair.public_key().into();
->>>>>>> d8c7f17b
     populate_p2wsh_witness(
         tx,
         input_index,
