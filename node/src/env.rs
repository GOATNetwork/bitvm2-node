--- conflicted
+++ resolved
@@ -77,8 +77,6 @@
     Ok(NodeMasterKey::new(get_bitvm_key()?).master_keypair().public_key().into())
 }
 
-<<<<<<< HEAD
-=======
 pub fn get_local_node_info() -> NodeInfo {
     let actor =
         Actor::from_str(std::env::var(ENV_ACTOR).unwrap_or("Challenger".to_string()).as_str())
@@ -112,7 +110,6 @@
         btc_pub_key: pubkey.to_string(),
     }
 }
->>>>>>> 5c1d92f8
 pub fn get_committee_member_num() -> usize {
     COMMITTEE_MEMBER_NUMBER
 }
